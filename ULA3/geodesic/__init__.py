--- conflicted
+++ resolved
@@ -535,14 +535,9 @@
         "decimal_hour": dec_datetime.decimal_hour(scene_dataset.scene_centre_datetime),
         "decimal_day": dec_datetime.day_fraction(scene_dataset.scene_centre_datetime)
         + doy,
-<<<<<<< HEAD
+        "day_change": start_datetime.day != end_datetime.day,
         "lon": float(scene_dataset.lonlats["CENTRE"][0]),
         "lat": float(scene_dataset.lonlats["CENTRE"][1]),
-=======
-        "day_change": start_datetime.day != end_datetime.day,
-        "lon": float(scene_dataset.scene_centre_long),
-        "lat": float(scene_dataset.scene_centre_lat),
->>>>>>> 390146d0
     }
     # replaced the following in the above dictionary
     #'lon': float(scene_dataset.scene_centre_long),
