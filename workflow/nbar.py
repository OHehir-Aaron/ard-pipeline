--- conflicted
+++ resolved
@@ -8,28 +8,6 @@
 # pylint: disable=missing-docstring,no-init,too-many-function-args
 # pylint: disable=too-many-locals
 
-<<<<<<< HEAD
-from os.path import join as pjoin, basename, dirname, splitext
-import shutil
-import luigi
-from pathlib import Path
-from eodatasets.run import package_newly_processed_data_folder
-from eodatasets.drivers import PACKAGE_DRIVERS
-from eodatasets import type as ptype
-import gaip
-
-
-# Setup Software Versions for Packaging
-ptype.register_software_version(
-    software_code='gaip',
-    version=gaip.get_version(),
-    repo_url='https://github.com/GeoscienceAustralia/ga-neo-landsat-processor.git'
-)
-ptype.register_software_version(
-    software_code='modtran',
-    version=CONFIG.get('modtran', 'version'),
-    repo_url='http://www.ontar.com/software/productdetails.aspx?item=modtran'
-=======
 import shutil
 from os.path import basename, dirname, splitext
 from os.path import join as pjoin
@@ -52,7 +30,6 @@
     software_code="modtran",
     version=CONFIG.get("modtran", "version"),
     repo_url="http://www.ontar.com/software/productdetails.aspx?item=modtran",
->>>>>>> 7f53fb7f
 )
 
 
@@ -71,10 +48,6 @@
 
 
 class GetAncillaryData(luigi.Task):
-<<<<<<< HEAD
-
-=======
->>>>>>> 7f53fb7f
     """Get all ancillary data."""
 
     level1 = luigi.Parameter()
@@ -84,33 +57,13 @@
     def output(self):
         container = gaip.acquisitions(self.level1)
         out_path = container.get_root(self.nbar_root, granule=self.granule)
-<<<<<<< HEAD
-        out_fname = pjoin(out_path, CONFIG.get('work', 'aerosol_fname'))
-=======
         out_fname = pjoin(out_path, CONFIG.get("work", "ancillary_fname"))
->>>>>>> 7f53fb7f
         return luigi.LocalTarget(out_fname)
 
     def run(self):
         container = gaip.acquisitions(self.level1)
         acqs = container.get_acquisitions(granule=self.granule)
 
-<<<<<<< HEAD
-        aerosol_path = CONFIG.get('ancillary', 'aerosol_path')
-        water_vapour_path = CONFIG.get('ancillary', 'vapour_path')
-        ozone_path = CONFIG.get('ancillary', 'ozone_path')
-        dem_path = CONFIG.get('ancillary', 'dem_path')
-        brdf_path = CONFIG.get('ancillary', 'brdf_path')
-        brdf_premodis_path = CONFIG.get('ancillary', 'brdf_premodis_path')
-        compression = CONFIG.get('work', 'compression')
-
-        with self.output().temporary_path() as out_fname:
-            gaip._collect_ancillary_data(acqs[0], aerosol_path,
-                                         water_vapour_path, ozone_path,
-                                         dem_path, brdf_path,
-                                         brdf_premodis_path, out_fname,
-                                         compression, self.nbar_root)
-=======
         aerosol_path = CONFIG.get("ancillary", "aerosol_path")
         water_vapour_path = CONFIG.get("ancillary", "vapour_path")
         ozone_path = CONFIG.get("ancillary", "ozone_path")
@@ -132,7 +85,6 @@
                 compression,
                 self.nbar_root,
             )
->>>>>>> 7f53fb7f
 
 
 class CalculateLonGrid(luigi.Task):
@@ -145,28 +97,16 @@
 
     def output(self):
         container = gaip.acquisitions(self.level1)
-<<<<<<< HEAD
-        out_path = container.get_root(self.nbar_root, group=self.group,
-                                      granule=self.granule)
-        out_fname = pjoin(out_path, CONFIG.get('work', 'lon_grid_fname'))
-=======
         out_path = container.get_root(
             self.nbar_root, group=self.group, granule=self.granule
         )
         out_fname = pjoin(out_path, CONFIG.get("work", "lon_grid_fname"))
->>>>>>> 7f53fb7f
-        return luigi.LocalTarget(out_fname)
-
-    def run(self):
-        container = gaip.acquisitions(self.level1)
-<<<<<<< HEAD
-        acqs = container.get_acquisitions(group=self.group,
-                                          granule=self.granule)
-        compression = CONFIG.get('work', 'compression')
-=======
+        return luigi.LocalTarget(out_fname)
+
+    def run(self):
+        container = gaip.acquisitions(self.level1)
         acqs = container.get_acquisitions(group=self.group, granule=self.granule)
         compression = CONFIG.get("work", "compression")
->>>>>>> 7f53fb7f
 
         with self.output().temporary_path() as out_fname:
             gaip.create_lon_grid(acqs[0], out_fname, compression=compression)
@@ -182,28 +122,16 @@
 
     def output(self):
         container = gaip.acquisitions(self.level1)
-<<<<<<< HEAD
-        out_path = container.get_root(self.nbar_root, group=self.group,
-                                      granule=self.granule)
-        out_fname = pjoin(out_path, CONFIG.get('work', 'lat_grid_fname'))
-=======
         out_path = container.get_root(
             self.nbar_root, group=self.group, granule=self.granule
         )
         out_fname = pjoin(out_path, CONFIG.get("work", "lat_grid_fname"))
->>>>>>> 7f53fb7f
-        return luigi.LocalTarget(out_fname)
-
-    def run(self):
-        container = gaip.acquisitions(self.level1)
-<<<<<<< HEAD
-        acqs = container.get_acquisitions(group=self.group,
-                                          granule=self.granule)
-        compression = CONFIG.get('work', 'compression')
-=======
+        return luigi.LocalTarget(out_fname)
+
+    def run(self):
+        container = gaip.acquisitions(self.level1)
         acqs = container.get_acquisitions(group=self.group, granule=self.granule)
         compression = CONFIG.get("work", "compression")
->>>>>>> 7f53fb7f
 
         with self.output().temporary_path() as out_fname:
             gaip.create_lat_grid(acqs[0], out_fname, compression=compression)
@@ -223,128 +151,26 @@
 
     def output(self):
         container = gaip.acquisitions(self.level1)
-<<<<<<< HEAD
-        out_path = container.get_root(self.nbar_root, group=self.group,
-                                      granule=self.granule)
-        out_fname = CONFIG.get('work', 'satellite_solar_fname')
-=======
         out_path = container.get_root(
             self.nbar_root, group=self.group, granule=self.granule
         )
         out_fname = CONFIG.get("work", "satellite_solar_fname")
->>>>>>> 7f53fb7f
 
         return luigi.LocalTarget(pjoin(out_path, out_fname))
 
     def run(self):
         container = gaip.acquisitions(self.level1)
-<<<<<<< HEAD
-        lat_fname = self.input()['lat'].path
-        lon_fname = self.input()['lon'].path
-=======
         lat_fname = self.input()["lat"].path
         lon_fname = self.input()["lon"].path
->>>>>>> 7f53fb7f
 
         acqs = container.get_acquisitions(group=self.group, granule=self.granule)
 
         view_max = acqs[0].maximum_view_angle
-<<<<<<< HEAD
-        tle_path = CONFIG.get('work', 'tle_path')
-        compression = CONFIG.get('work', 'compression')
-
-        with self.output().temporary_path() as out_fname:
-            _calculate_angles(acqs[0], lon_fname, lat_fname, out_fname,
-                              npoints=12, compression=compression,
-                              max_angle=view_max, tle_path=tle_path)
-
-
-# TODO: re-work with hdf5; re-writing into the ancillary file removes atomicity
-class AggregateAncillary(luigi.Task):
-
-    """Aggregates the ancillary data from each granule."""
-
-    level1 = luigi.Parameter()
-    nbar_root = luigi.Parameter()
-
-    def requires(self):
-        container = gaip.acquisitions(self.level1)
-        tasks = {}
-
-        for granule in container.granules:
-            args = [self.level1, self.nbar_root, granule]
-            tasks[granule] = GetAncillaryData(*args)
-
-        return tasks
-
-    def output(self):
-        out_path = self.nbar_root
-        ozone_fname = pjoin(out_path, CONFIG.get('work', 'ozone_fname'))
-        vapour_fname = pjoin(out_path, CONFIG.get('work', 'vapour_fname'))
-        aerosol_fname = pjoin(out_path, CONFIG.get('work', 'aerosol_fname'))
-        elevation_fname = pjoin(out_path, CONFIG.get('work', 'dem_fname'))
-        targets = {'ozone': luigi.LocalTarget(ozone_fname),
-                   'vapour': luigi.LocalTarget(vapour_fname),
-                   'aerosol': luigi.LocalTarget(aerosol_fname),
-                   'elevation': luigi.LocalTarget(elevation_fname)}
-        return targets
-
-    def run(self):
-        container = gaip.acquisitions(self.level1)
-        n_tiles = len(container.granules)
-
-        # initialise the mean result
-        ozone = vapour = aerosol = elevation = 0.0
-
-        reqs = self.requires()
-        for key in reqs:
-            inputs = reqs[key].input()
-            ozone_fname = inputs['ozone'].path
-            vapour_fname = inputs['vapour'].path
-            aerosol_fname = inputs['aerosol'].path
-            elevation_fname = inputs['elevation'].path
-
-            ozone += load_value(ozone_fname)
-            vapour += load_value(vapour_fname)
-            aerosol += load_value(aerosol_fname)
-            elevation += load_value(elevation_fname)
-
-        ozone /= n_tiles
-        vapour /= n_tiles
-        aerosol /= n_tiles
-        elevation /= n_tiles
-
-        # write the mean ancillary values
-        outputs = self.output()
-        data = {'data_source': 'granule_average'}
-
-        with outputs['ozone'].temporary_path() as out_fname1,\
-            outputs['vapour'].temporary_path() as out_fname2,\
-            outputs['aerosol'].temporary_path() as out_fname3,\
-            outputs['elevation'].temporary_path() as out_fname4:
-
-            data['value'] = ozone
-            save(out_fname1, data)
-
-            data['value'] = vapour
-            save(out_fname2, data)
-
-            data['value'] = aerosol
-            save(out_fname3, data)
-
-            data['value'] = elevation
-            save(out_fname4, data)
-=======
-            gaip._calculate_angles(acqs[0], lon_fname, lat_fname, out_fname,
-                                   npoints=12, compression=compression,
-                                   max_angle=view_max, tle_path=tle_path)
->>>>>>> Changes to workflow; unifying output files via ExternalLinks.
-=======
         tle_path = CONFIG.get("work", "tle_path")
         compression = CONFIG.get("work", "compression")
 
         with self.output().temporary_path() as out_fname:
-            gaip._calculate_angles(
+            _calculate_angles(
                 acqs[0],
                 lon_fname,
                 lat_fname,
@@ -354,7 +180,86 @@
                 max_angle=view_max,
                 tle_path=tle_path,
             )
->>>>>>> 7f53fb7f
+
+
+# TODO: re-work with hdf5; re-writing into the ancillary file removes atomicity
+class AggregateAncillary(luigi.Task):
+    """Aggregates the ancillary data from each granule."""
+
+    level1 = luigi.Parameter()
+    nbar_root = luigi.Parameter()
+
+    def requires(self):
+        container = gaip.acquisitions(self.level1)
+        tasks = {}
+
+        for granule in container.granules:
+            args = [self.level1, self.nbar_root, granule]
+            tasks[granule] = GetAncillaryData(*args)
+
+        return tasks
+
+    def output(self):
+        out_path = self.nbar_root
+        ozone_fname = pjoin(out_path, CONFIG.get("work", "ozone_fname"))
+        vapour_fname = pjoin(out_path, CONFIG.get("work", "vapour_fname"))
+        aerosol_fname = pjoin(out_path, CONFIG.get("work", "aerosol_fname"))
+        elevation_fname = pjoin(out_path, CONFIG.get("work", "dem_fname"))
+        targets = {
+            "ozone": luigi.LocalTarget(ozone_fname),
+            "vapour": luigi.LocalTarget(vapour_fname),
+            "aerosol": luigi.LocalTarget(aerosol_fname),
+            "elevation": luigi.LocalTarget(elevation_fname),
+        }
+        return targets
+
+    def run(self):
+        container = gaip.acquisitions(self.level1)
+        n_tiles = len(container.granules)
+
+        # initialise the mean result
+        ozone = vapour = aerosol = elevation = 0.0
+
+        reqs = self.requires()
+        for key in reqs:
+            inputs = reqs[key].input()
+            ozone_fname = inputs["ozone"].path
+            vapour_fname = inputs["vapour"].path
+            aerosol_fname = inputs["aerosol"].path
+            elevation_fname = inputs["elevation"].path
+
+            ozone += load_value(ozone_fname)
+            vapour += load_value(vapour_fname)
+            aerosol += load_value(aerosol_fname)
+            elevation += load_value(elevation_fname)
+
+        ozone /= n_tiles
+        vapour /= n_tiles
+        aerosol /= n_tiles
+        elevation /= n_tiles
+
+        # write the mean ancillary values
+        outputs = self.output()
+        data = {"data_source": "granule_average"}
+
+        with outputs["ozone"].temporary_path() as out_fname1, outputs[
+            "vapour"
+        ].temporary_path() as out_fname2, outputs[
+            "aerosol"
+        ].temporary_path() as out_fname3, outputs[
+            "elevation"
+        ].temporary_path() as out_fname4:
+            data["value"] = ozone
+            save(out_fname1, data)
+
+            data["value"] = vapour
+            save(out_fname2, data)
+
+            data["value"] = aerosol
+            save(out_fname3, data)
+
+            data["value"] = elevation
+            save(out_fname4, data)
 
 
 class WriteTp5(luigi.Task):
@@ -373,27 +278,17 @@
         tasks = {}
 
         for granule in container.granules:
-<<<<<<< HEAD
-            key1 = (granule, 'ancillary')
-=======
             key1 = (granule, "ancillary")
->>>>>>> 7f53fb7f
             args1 = [self.level1, self.nbar_root, granule]
             tasks[key1] = GetAncillaryData(*args1)
             for group in container.groups:
                 key2 = (granule, group)
                 args2 = [self.level1, self.nbar_root, granule, group]
-<<<<<<< HEAD
-                tsks = {'sat_sol': CalculateSatelliteAndSolarGrids(*args2),
-                        'lat': CalculateLatGrid(*args2),
-                        'lon': CalculateLonGrid(*args2)}
-=======
                 tsks = {
                     "sat_sol": CalculateSatelliteAndSolarGrids(*args2),
                     "lat": CalculateLatGrid(*args2),
                     "lon": CalculateLonGrid(*args2),
                 }
->>>>>>> 7f53fb7f
                 tasks[key2] = tsks
 
         return tasks
@@ -429,42 +324,21 @@
         inputs = self.input()
 
         # all ancillary filenames from each granule
-<<<<<<< HEAD
-        fnames = [inputs[key].path for key in inputs if 'ancillary' in key]
-
-        if container.tiled:
-            ancillary_fname = pjoin(self.nbar_root, 'averaged-ancillary.h5')
-=======
         fnames = [inputs[key].path for key in inputs if "ancillary" in key]
 
         if container.tiled:
             ancillary_fname = pjoin(self.nbar_root, "averaged-ancillary.h5")
->>>>>>> 7f53fb7f
             gaip.aggregate_ancillary(fnames, ancillary_fname)
         else:
             ancillary_fname = fnames[0]
 
-<<<<<<< HEAD
-        sat_sol_fname = inputs[(self.granule, group)]['sat_sol'].path
-        lon_fname = inputs[(self.granule, group)]['lon'].path
-        lat_fname = inputs[(self.granule, group)]['lat'].path
-=======
         sat_sol_fname = inputs[(self.granule, group)]["sat_sol"].path
         lon_fname = inputs[(self.granule, group)]["lon"].path
         lat_fname = inputs[(self.granule, group)]["lat"].path
->>>>>>> 7f53fb7f
 
         # load an acquisition
         acq = container.get_acquisitions(group=group, granule=self.granule)[0]
 
-<<<<<<< HEAD
-        tp5_data = gaip._format_tp5(acq, sat_sol_fname, lon_fname, lat_fname,
-                                    ancillary_fname, coords, albedos)
-
-        for key, target in self.output().items():
-            with target.temporary_path() as out_fname:
-                with open(out_fname, 'w') as src:
-=======
         tp5_data = gaip._format_tp5(
             acq, sat_sol_fname, lon_fname, lat_fname, ancillary_fname, coords, albedos
         )
@@ -472,7 +346,6 @@
         for key, target in self.output().items():
             with target.temporary_path() as out_fname:
                 with open(out_fname, "w") as src:
->>>>>>> 7f53fb7f
                     src.writelines(tp5_data[key])
 
 
@@ -489,11 +362,7 @@
 
     def requires(self):
         args = [self.level1, self.nbar_root, self.granule]
-<<<<<<< HEAD
-        tasks = {'tp5': WriteTp5(*args)}
-=======
         tasks = {"tp5": WriteTp5(*args)}
->>>>>>> 7f53fb7f
 
         return tasks
 
@@ -555,18 +424,6 @@
         satfilterpath = CONFIG.get("ancillary", "satfilter_path")
         response_fname = pjoin(satfilterpath, acqs[0].spectral_filter_file)
 
-<<<<<<< HEAD
-        transmittance = True if self.albedo == 't' else False
-        compression = CONFIG.get('work', 'compression')
-
-        with self.output().temporary_path() as out_fname:
-            gaip._calculate_solar_radiation(flux_fname, response_fname,
-                                            transmittance, out_fname,
-                                            compression)
-
-
-class AccumulateSolarIrradiance(luigi.Task):
-=======
         transmittance = True if self.albedo == "t" else False
         compression = CONFIG.get("work", "compression")
 
@@ -575,7 +432,6 @@
                 flux_fname, response_fname, transmittance, out_fname, compression
             )
 
->>>>>>> 7f53fb7f
 
 class AccumulateSolarIrradiance(luigi.Task):
     """Extract the flux data from the MODTRAN outputs, and calculate
@@ -601,30 +457,8 @@
 
         for coord in coords:
             for albedo in albedos:
-<<<<<<< HEAD
-                args = [self.level1, self.nbar_root, self.granule, coord,
-                        albedo]
-                yield RunAccumulateSolarIrradianceCase(*args)
-
-    def output(self):
-        container = gaip.acquisitions(self.level1)
-        out_path = container.get_root(self.nbar_root, granule=self.granule)
-        modtran_root = pjoin(out_path, CONFIG.get('work', 'modtran_root'))
-        out_fname = CONFIG.get('extract_flux', 'out_fname')
-        out_fname = pjoin(modtran_root, out_fname)
-        return luigi.LocalTarget(out_fname)
-
-    def run(self):
-        compression = CONFIG.get('work', 'compression')
-        with self.output().temporary_path() as out_fname:
-            for target in self.input():
-                gaip.create_solar_irradiance_tables(target.path, out_fname,
-                                                    compression=compression)
-                target.remove()
-=======
                 args = [self.level1, self.nbar_root, self.granule, coord, albedo]
                 yield RunAccumulateSolarIrradianceCase(*args)
->>>>>>> 7f53fb7f
 
     def output(self):
         container = gaip.acquisitions(self.level1)
@@ -660,32 +494,13 @@
     def output(self):
         container = gaip.acquisitions(self.level1)
         out_path = container.get_root(self.nbar_root, granule=self.granule)
-<<<<<<< HEAD
-        out_path = pjoin(out_path, CONFIG.get('work', 'modtran_root'))
-        out_fname = pjoin(out_path, CONFIG.get('coefficients', 'out_fname'))
-        return luigi.LocalTarget(out_fname)
-
-=======
         out_path = pjoin(out_path, CONFIG.get("work", "modtran_root"))
         out_fname = pjoin(out_path, CONFIG.get("coefficients", "out_fname"))
         return luigi.LocalTarget(out_fname)
->>>>>>> 7f53fb7f
 
     def run(self):
         container = gaip.acquisitions(self.level1)
         out_path = container.get_root(self.nbar_root, granule=self.granule)
-<<<<<<< HEAD
-        workpath = pjoin(out_path, CONFIG.get('work', 'modtran_root'))
-
-        coords = CONFIG.get('modtran', 'coords').split(',')
-        chn_input_fmt = CONFIG.get('coefficients', 'chn_input_format')
-        dir_input_fmt = CONFIG.get('extract_flux', 'output_format')
-        compression = CONFIG.get('work', 'compression')
-
-        with self.output().temporary_path() as out_fname:
-            gaip._calculate_coefficients(coords, chn_input_fmt, dir_input_fmt,
-                                         workpath, out_fname, compression)
-=======
         workpath = pjoin(out_path, CONFIG.get("work", "modtran_root"))
 
         coords = CONFIG.get("modtran", "coords").split(",")
@@ -697,7 +512,6 @@
             gaip._calculate_coefficients(
                 coords, chn_input_fmt, dir_input_fmt, workpath, out_fname, compression
             )
->>>>>>> 7f53fb7f
 
 
 class BilinearInterpolationBand(luigi.Task):
@@ -732,20 +546,6 @@
 
     def run(self):
         container = gaip.acquisitions(self.level1)
-<<<<<<< HEAD
-        sat_sol_angles_fname = self.input()['satsol'].path
-        coefficients_fname = self.input()['coef'].path
-        compression = CONFIG.get('work', 'compression')
-
-        acqs = container.get_acquisitions(group=self.group,
-                                          granule=self.granule)
-        acq = [acq for acq in acqs if acq.band_num == self.band_num][0]
-
-        with self.output().temporary_path() as out_fname:
-            gaip._bilinear_interpolate(acq, self.factor, sat_sol_angles_fname,
-                                       coefficients_fname, out_fname,
-                                       compression)
-=======
         sat_sol_angles_fname = self.input()["satsol"].path
         coefficients_fname = self.input()["coef"].path
         compression = CONFIG.get("work", "compression")
@@ -762,7 +562,6 @@
                 out_fname,
                 compression,
             )
->>>>>>> 7f53fb7f
 
 
 class BilinearInterpolation(luigi.Task):
@@ -806,16 +605,10 @@
 
     def output(self):
         container = gaip.acquisitions(self.level1)
-<<<<<<< HEAD
-        out_path = container.get_root(self.nbar_root, group=self.group,
-                                      granule=self.granule)
-        out_fname = pjoin(out_path, CONFIG.get('bilinear', 'out_fname'))
-=======
         out_path = container.get_root(
             self.nbar_root, group=self.group, granule=self.granule
         )
         out_fname = pjoin(out_path, CONFIG.get("bilinear", "out_fname"))
->>>>>>> 7f53fb7f
         return luigi.LocalTarget(out_fname)
 
     def run(self):
@@ -843,34 +636,15 @@
 
     def output(self):
         container = gaip.acquisitions(self.level1)
-<<<<<<< HEAD
-        out_path = container.get_root(self.nbar_root, group=self.group,
-                                      granule=self.granule)
-        out_path = pjoin(out_path, CONFIG.get('work', 'tc_root'))
-        out_fname = CONFIG.get('extract_dsm', 'dsm_fname')
-=======
         out_path = container.get_root(
             self.nbar_root, group=self.group, granule=self.granule
         )
         out_path = pjoin(out_path, CONFIG.get("work", "tc_root"))
         out_fname = CONFIG.get("extract_dsm", "dsm_fname")
->>>>>>> 7f53fb7f
         return luigi.LocalTarget(pjoin(out_path, out_fname))
 
     def run(self):
         container = gaip.acquisitions(self.level1)
-<<<<<<< HEAD
-        acqs = container.get_acquisitions(group=self.group,
-                                          granule=self.granule)
-
-        national_dsm = CONFIG.get('ancillary', 'dem_tc')
-        margins = get_buffer(self.group)
-        compression = CONFIG.get('work', 'compression')
-
-        with self.output().temporary_path() as out_fname:
-            _ = gaip.get_dsm(acqs[0], national_dsm, margins, out_fname,
-                             compression)
-=======
         acqs = container.get_acquisitions(group=self.group, granule=self.granule)
 
         national_dsm = CONFIG.get("ancillary", "dem_tc")
@@ -879,7 +653,6 @@
 
         with self.output().temporary_path() as out_fname:
             _ = gaip.get_dsm(acqs[0], national_dsm, margins, out_fname, compression)
->>>>>>> 7f53fb7f
 
 
 class SlopeAndAspect(luigi.Task):
@@ -896,47 +669,26 @@
 
     def output(self):
         container = gaip.acquisitions(self.level1)
-<<<<<<< HEAD
-        out_path = container.get_root(self.nbar_root, group=self.group,
-                                      granule=self.granule)
-        out_path = pjoin(out_path, CONFIG.get('work', 'tc_root'))
-        out_fname = pjoin(out_path,
-                          CONFIG.get('self_shadow', 'slope_aspect_fname'))
-=======
         out_path = container.get_root(
             self.nbar_root, group=self.group, granule=self.granule
         )
         out_path = pjoin(out_path, CONFIG.get("work", "tc_root"))
         out_fname = pjoin(out_path, CONFIG.get("self_shadow", "slope_aspect_fname"))
->>>>>>> 7f53fb7f
-
-        return luigi.LocalTarget(out_fname)
-
-    def run(self):
-        container = gaip.acquisitions(self.level1)
-<<<<<<< HEAD
-        acqs = container.get_acquisitions(group=self.group,
-                                          granule=self.granule)
+
+        return luigi.LocalTarget(out_fname)
+
+    def run(self):
+        container = gaip.acquisitions(self.level1)
+        acqs = container.get_acquisitions(group=self.group, granule=self.granule)
 
         dsm_fname = self.input().path
         margins = get_buffer(self.group)
-        compression = CONFIG.get('work', 'compression')
-
-        with self.output().temporary_path() as out_fname:
-            gaip._slope_aspect_arrays_wrapper(acqs[0], dsm_fname, margins,
-                                              out_fname, compression)
-=======
-        acqs = container.get_acquisitions(group=self.group, granule=self.granule)
-
-        dsm_fname = self.input().path
-        margins = get_buffer(self.group)
         compression = CONFIG.get("work", "compression")
 
         with self.output().temporary_path() as out_fname:
             gaip._slope_aspect_arrays_wrapper(
                 acqs[0], dsm_fname, margins, out_fname, compression
             )
->>>>>>> 7f53fb7f
 
 
 class IncidentAngles(luigi.Task):
@@ -956,35 +708,15 @@
 
     def output(self):
         container = gaip.acquisitions(self.level1)
-<<<<<<< HEAD
-        out_path = container.get_root(self.nbar_root, group=self.group,
-                                      granule=self.granule)
-        out_path = pjoin(out_path, CONFIG.get('work', 'tc_root'))
-        out_fname = pjoin(out_path,
-                          CONFIG.get('self_shadow', 'incident_fname'))
-=======
         out_path = container.get_root(
             self.nbar_root, group=self.group, granule=self.granule
         )
         out_path = pjoin(out_path, CONFIG.get("work", "tc_root"))
         out_fname = pjoin(out_path, CONFIG.get("self_shadow", "incident_fname"))
->>>>>>> 7f53fb7f
         return luigi.LocalTarget(out_fname)
 
     def run(self):
         # input filenames
-<<<<<<< HEAD
-        sat_sol_fname = self.input()['sat_sol'].path
-        slope_aspect_fname = self.input()['slp_asp'].path
-
-        # get the processing tile sizes
-        x_tile, y_tile = get_tile_sizes()
-        compression = CONFIG.get('work', 'compression')
-
-        with self.output().temporary_path() as out_fname:
-            gaip._incident_angles(sat_sol_fname, slope_aspect_fname, out_fname,
-                                  compression, x_tile, y_tile)
-=======
         sat_sol_fname = self.input()["sat_sol"].path
         slope_aspect_fname = self.input()["slp_asp"].path
 
@@ -1001,7 +733,6 @@
                 x_tile,
                 y_tile,
             )
->>>>>>> 7f53fb7f
 
 
 class ExitingAngles(luigi.Task):
@@ -1021,34 +752,15 @@
 
     def output(self):
         container = gaip.acquisitions(self.level1)
-<<<<<<< HEAD
-        out_path = container.get_root(self.nbar_root, group=self.group,
-                                      granule=self.granule)
-        out_path = pjoin(out_path, CONFIG.get('work', 'tc_root'))
-        out_fname = pjoin(out_path, CONFIG.get('self_shadow', 'exiting_fname'))
-=======
         out_path = container.get_root(
             self.nbar_root, group=self.group, granule=self.granule
         )
         out_path = pjoin(out_path, CONFIG.get("work", "tc_root"))
         out_fname = pjoin(out_path, CONFIG.get("self_shadow", "exiting_fname"))
->>>>>>> 7f53fb7f
         return luigi.LocalTarget(out_fname)
 
     def run(self):
         # input filenames
-<<<<<<< HEAD
-        sat_sol_fname = self.input()['sat_sol'].path
-        slope_aspect_fname = self.input()['slp_asp'].path
-
-        # get the processing tile sizes
-        x_tile, y_tile = get_tile_sizes()
-        compression = CONFIG.get('work', 'compression')
-
-        with self.output().temporary_path() as out_fname:
-            gaip._exiting_angles(sat_sol_fname, slope_aspect_fname, out_fname,
-                                 compression, x_tile, y_tile)
-=======
         sat_sol_fname = self.input()["sat_sol"].path
         slope_aspect_fname = self.input()["slp_asp"].path
 
@@ -1065,7 +777,6 @@
                 x_tile,
                 y_tile,
             )
->>>>>>> 7f53fb7f
 
 
 class RelativeAzimuthSlope(luigi.Task):
@@ -1082,36 +793,51 @@
 
     def output(self):
         container = gaip.acquisitions(self.level1)
-<<<<<<< HEAD
-        out_path = container.get_root(self.nbar_root, group=self.group,
-                                      granule=self.granule)
-        out_path = pjoin(out_path, CONFIG.get('work', 'tc_root'))
-        out_fname = pjoin(out_path,
-                          CONFIG.get('self_shadow', 'relative_slope_fname'))
-=======
         out_path = container.get_root(
             self.nbar_root, group=self.group, granule=self.granule
         )
         out_path = pjoin(out_path, CONFIG.get("work", "tc_root"))
         out_fname = pjoin(out_path, CONFIG.get("self_shadow", "relative_slope_fname"))
->>>>>>> 7f53fb7f
         return luigi.LocalTarget(out_fname)
 
     def run(self):
         # input filenames
-<<<<<<< HEAD
-        incident_fname = self.input()['incident'].path
-        exiting_fname = self.input()['exiting'].path
+        incident_fname = self.input()["incident"].path
+        exiting_fname = self.input()["exiting"].path
 
         # get the processing tile sizes
         x_tile, y_tile = get_tile_sizes()
-        compression = CONFIG.get('work', 'compression')
-
-        with self.output().temporary_path() as out_fname:
-            gaip._relative_azimuth_slope(incident_fname, exiting_fname,
-                                         out_fname, compression, x_tile,
-                                         y_tile)
-=======
+        compression = CONFIG.get("work", "compression")
+
+        with self.output().temporary_path() as out_fname:
+            gaip._relative_azimuth_slope(
+                incident_fname, exiting_fname, out_fname, compression, x_tile, y_tile
+            )
+
+
+class SelfShadow(luigi.Task):
+    """Calculate the self shadow mask."""
+
+    level1 = luigi.Parameter()
+    nbar_root = luigi.Parameter()
+    granule = luigi.Parameter()
+    group = luigi.Parameter()
+
+    def requires(self):
+        args = [self.level1, self.nbar_root, self.granule, self.group]
+        return {"incident": IncidentAngles(*args), "exiting": ExitingAngles(*args)}
+
+    def output(self):
+        container = gaip.acquisitions(self.level1)
+        out_path = container.get_root(
+            self.nbar_root, group=self.group, granule=self.granule
+        )
+        out_path = pjoin(out_path, CONFIG.get("work", "tc_root"))
+        out_fname = pjoin(out_path, CONFIG.get("self_shadow", "self_shadow_fname"))
+        return luigi.LocalTarget(out_fname)
+
+    def run(self):
+        # input filenames
         incident_fname = self.input()["incident"].path
         exiting_fname = self.input()["exiting"].path
 
@@ -1120,59 +846,9 @@
         compression = CONFIG.get("work", "compression")
 
         with self.output().temporary_path() as out_fname:
-            gaip._relative_azimuth_slope(
-                incident_fname, exiting_fname, out_fname, compression, x_tile, y_tile
-            )
->>>>>>> 7f53fb7f
-
-
-class SelfShadow(luigi.Task):
-    """Calculate the self shadow mask."""
-
-    level1 = luigi.Parameter()
-    nbar_root = luigi.Parameter()
-    granule = luigi.Parameter()
-    group = luigi.Parameter()
-
-    def requires(self):
-        args = [self.level1, self.nbar_root, self.granule, self.group]
-        return {"incident": IncidentAngles(*args), "exiting": ExitingAngles(*args)}
-
-    def output(self):
-        container = gaip.acquisitions(self.level1)
-        out_path = container.get_root(
-            self.nbar_root, group=self.group, granule=self.granule
-        )
-        out_path = pjoin(out_path, CONFIG.get("work", "tc_root"))
-        out_fname = pjoin(out_path, CONFIG.get("self_shadow", "self_shadow_fname"))
-        return luigi.LocalTarget(out_fname)
-
-    def run(self):
-        # input filenames
-<<<<<<< HEAD
-        incident_fname = self.input()['incident'].path
-        exiting_fname = self.input()['exiting'].path
-
-        # get the processing tile sizes
-        x_tile, y_tile = get_tile_sizes()
-        compression = CONFIG.get('work', 'compression')
-
-        with self.output().temporary_path() as out_fname:
-            gaip._self_shadow(incident_fname, exiting_fname, out_fname,
-                              compression, x_tile, y_tile)
-=======
-        incident_fname = self.input()["incident"].path
-        exiting_fname = self.input()["exiting"].path
-
-        # get the processing tile sizes
-        x_tile, y_tile = get_tile_sizes()
-        compression = CONFIG.get("work", "compression")
-
-        with self.output().temporary_path() as out_fname:
             gaip._self_shadow(
                 incident_fname, exiting_fname, out_fname, compression, x_tile, y_tile
             )
->>>>>>> 7f53fb7f
 
 
 class CalculateCastShadowSun(luigi.Task):
@@ -1206,22 +882,6 @@
         acqs = container.get_acquisitions(group=self.group, granule=self.granule)
 
         # input filenames
-<<<<<<< HEAD
-        dsm_fname = self.input()['dsm'].path
-        sat_sol_fname = self.input()['sat_sol'].path
-
-        margins = get_buffer(self.group)
-        compression = CONFIG.get('work', 'compression')
-        window_height = CONFIG.getint('terrain_correction',
-                                      'shadow_sub_matrix_height')
-        window_width = CONFIG.getint('terrain_correction',
-                                     'shadow_sub_matrix_width')
-
-        with self.output().temporary_path() as out_fname:
-            gaip._calculate_cast_shadow(acqs[0], dsm_fname, margins,
-                                        window_height, window_width,
-                                        sat_sol_fname, out_fname, compression)
-=======
         dsm_fname = self.input()["dsm"].path
         sat_sol_fname = self.input()["sat_sol"].path
 
@@ -1241,7 +901,6 @@
                 out_fname,
                 compression,
             )
->>>>>>> 7f53fb7f
 
 
 class CalculateCastShadowSatellite(luigi.Task):
@@ -1277,29 +936,6 @@
         acqs = container.get_acquisitions(group=self.group, granule=self.granule)
 
         # input filenames
-<<<<<<< HEAD
-        dsm_fname = self.input()['dsm'].path
-        sat_sol_fname = self.input()['sat_sol'].path
-
-        margins = get_buffer(self.group)
-        compression = CONFIG.get('work', 'compression')
-        window_height = CONFIG.getint('terrain_correction',
-                                      'shadow_sub_matrix_height')
-        window_width = CONFIG.getint('terrain_correction',
-                                     'shadow_sub_matrix_width')
-
-        with self.output().temporary_path() as out_fname:
-            gaip._calculate_cast_shadow(acqs[0], dsm_fname, margins,
-                                        window_height, window_width,
-                                        sat_sol_fname, out_fname, compression,
-                                        False)
-
-
-class CalculateShadowMasks(luigi.Task):
-
-    """
-    Issues self and cast shadow tasks for two direction sources;
-=======
         dsm_fname = self.input()["dsm"].path
         sat_sol_fname = self.input()["sat_sol"].path
 
@@ -1324,7 +960,6 @@
 
 class CalculateShadowMasks(luigi.Task):
     """Issues self and cast shadow tasks for two direction sources;
->>>>>>> 7f53fb7f
     the sun and the satellite. Acts as a helper task,
     but combines the results into a single file.
     """
@@ -1333,30 +968,6 @@
     nbar_root = luigi.Parameter()
     granule = luigi.Parameter()
     group = luigi.Parameter()
-<<<<<<< HEAD
-
-    def requires(self):
-        args = [self.level1, self.nbar_root, self.granule, self.group]
-        return {'sun': CalculateCastShadowSun(*args),
-                'sat': CalculateCastShadowSatellite(*args),
-                'self': SelfShadow(*args)}
-
-    def output(self):
-        container = gaip.acquisitions(self.level1)
-        out_path = container.get_root(self.nbar_root, group=self.group,
-                                      granule=self.granule)
-        out_path = pjoin(out_path, CONFIG.get('work', 'tc_root'))
-        out_fname = pjoin(out_path, CONFIG.get('cast_shadow', 'out_fname'))
-        return luigi.LocalTarget(out_fname)
-
-    def run(self):
-        with self.output().temporary_path() as out_fname:
-            for key in self.input():
-                fname = self.input()[key].path
-                dname = splitext(basename(fname))[0]
-                gaip.create_external_link(fname, dname, out_fname, dname)
-=======
->>>>>>> 7f53fb7f
 
     def requires(self):
         args = [self.level1, self.nbar_root, self.granule, self.group]
@@ -1394,17 +1005,6 @@
 
     def requires(self):
         args = [self.level1, self.nbar_root, self.granule, self.group]
-<<<<<<< HEAD
-        reqs = {'bilinear': BilinearInterpolation(*args),
-                'ancillary': GetAncillaryData(*args[:-1]),
-                'dsm': DEMExctraction(*args),
-                'rel_slope': RelativeAzimuthSlope(*args),
-                'shadow': CalculateShadowMasks(*args),
-                'slp_asp': SlopeAndAspect(*args),
-                'incident': IncidentAngles(*args),
-                'exiting': ExitingAngles(*args),
-                'sat_sol': CalculateSatelliteAndSolarGrids(*args)}
-=======
         reqs = {
             "bilinear": BilinearInterpolation(*args),
             "ancillary": GetAncillaryData(*args[:-1]),
@@ -1416,7 +1016,6 @@
             "exiting": ExitingAngles(*args),
             "sat_sol": CalculateSatelliteAndSolarGrids(*args),
         }
->>>>>>> 7f53fb7f
 
         return reqs
 
@@ -1428,11 +1027,7 @@
         )
         reflectance_root = CONFIG.get("work", "reflectance_root")
         out_path = pjoin(out_path, reflectance_root)
-<<<<<<< HEAD
-        out_fname = CONFIG.get('terrain_correction', 'out_fname')
-=======
         out_fname = CONFIG.get("terrain_correction", "out_fname")
->>>>>>> 7f53fb7f
 
         return luigi.LocalTarget(pjoin(out_path, out_fname.format(band=band)))
 
@@ -1441,20 +1036,6 @@
         acqs = container.get_acquisitions(group=self.group, granule=self.granule)
 
         # TODO: what is rori???
-<<<<<<< HEAD
-        rori = CONFIG.getfloat('terrain_correction', 'rori')
-        compression = CONFIG.get('work', 'compression')
-
-        # inputs
-        inputs = self.input()
-        bilinear_fname = inputs['bilinear'].path
-        slp_asp_fname = inputs['slp_asp'].path
-        incident_fname = inputs['incident'].path
-        exiting_fname = inputs['exiting'].path
-        relative_slope_fname = inputs['rel_slope'].path
-        shadow_fname = inputs['shadow'].path
-        sat_sol_fname = inputs['sat_sol'].path
-=======
         rori = CONFIG.getfloat("terrain_correction", "rori")
         compression = CONFIG.get("work", "compression")
 
@@ -1467,7 +1048,6 @@
         relative_slope_fname = inputs["rel_slope"].path
         shadow_fname = inputs["shadow"].path
         sat_sol_fname = inputs["sat_sol"].path
->>>>>>> 7f53fb7f
 
         # get the processing tile sizes
         x_tile, y_tile = get_tile_sizes()
@@ -1476,18 +1056,6 @@
         acq = [acq for acq in acqs if acq.band_num == self.band_num][0]
 
         if container.tiled:
-<<<<<<< HEAD
-            ancillary_fname = pjoin(self.nbar_root, 'averaged-ancillary.h5')
-        else:
-            ancillary_fname = inputs['ancillary'].path
-
-        with self.output().temporary_path() as out_fname:
-            gaip._calculate_reflectance(acq, bilinear_fname, sat_sol_fname,
-                                        slp_asp_fname, relative_slope_fname,
-                                        incident_fname, exiting_fname,
-                                        shadow_fname, ancillary_fname, rori,
-                                        out_fname, compression, x_tile, y_tile)
-=======
             ancillary_fname = pjoin(self.nbar_root, "averaged-ancillary.h5")
         else:
             ancillary_fname = inputs["ancillary"].path
@@ -1509,7 +1077,6 @@
                 x_tile,
                 y_tile,
             )
->>>>>>> 7f53fb7f
 
 
 class TerrainCorrection(luigi.WrapperTask):
@@ -1536,12 +1103,7 @@
 
         # define the bands to compute reflectance for
         for band in bands_to_process:
-<<<<<<< HEAD
-            yield RunTCBand(self.level1, self.nbar_root, self.granule,
-                            self.group, band)
-=======
             yield RunTCBand(self.level1, self.nbar_root, self.granule, self.group, band)
->>>>>>> 7f53fb7f
 
 
 # TODO: re-work with modified I/O
@@ -1575,13 +1137,6 @@
         acq = container.get_acquisitions()[0]
         out_path = self.nbar_root
 
-<<<<<<< HEAD
-        targets = [pjoin(out_path, CONFIG.get('work', 'aerosol_fname')),
-                   pjoin(out_path, CONFIG.get('work', 'vapour_fname')),
-                   pjoin(out_path, CONFIG.get('work', 'ozone_fname')),
-                   pjoin(out_path, CONFIG.get('work', 'dem_fname')),
-                   pjoin(out_path, CONFIG.get('work', 'brdf_fname'))]
-=======
         [
             pjoin(out_path, CONFIG.get("work", "aerosol_fname")),
             pjoin(out_path, CONFIG.get("work", "vapour_fname")),
@@ -1589,7 +1144,6 @@
             pjoin(out_path, CONFIG.get("work", "dem_fname")),
             pjoin(out_path, CONFIG.get("work", "brdf_fname")),
         ]
->>>>>>> 7f53fb7f
 
         # TODO: define a proper requires and read from proper sources
         # aerosol_data = load(luigi.LocalTarget(targets[0]))
@@ -1640,13 +1194,8 @@
         }
         package_newly_processed_data_folder(**kwargs)
 
-<<<<<<< HEAD
-        with self.output().open('w') as src:
-            src.write('completed')
-=======
         with self.output().open("w") as src:
             src.write("completed")
->>>>>>> 7f53fb7f
 
 
 class PackageTC(luigi.Task):
@@ -1681,10 +1230,6 @@
 
 
 class RunGaip(luigi.WrapperTask):
-<<<<<<< HEAD
-
-=======
->>>>>>> 7f53fb7f
     level1_list = luigi.Parameter()
     work_root = luigi.Parameter()
     nbar_root = luigi.Parameter()
@@ -1703,16 +1248,9 @@
     processors.
     """
     import itertools
-<<<<<<< HEAD
-    return itertools.islice(iterable, p-1, None, P)
-
-
-if __name__ == '__main__':
-=======
 
     return itertools.islice(iterable, p - 1, None, P)
 
 
 if __name__ == "__main__":
->>>>>>> 7f53fb7f
     luigi.run()