--- conflicted
+++ resolved
@@ -388,7 +388,6 @@
         assert self.acqs[0].max_reflectance == 1.2107
         assert self.acqs[0].min_reflectance == -0.09998
 
-<<<<<<< HEAD
     def test_lmin(self):
         assert self.acqs[0].lmin == -64.75256
 
@@ -409,7 +408,7 @@
 
     def test_sun_elevation(self):
         assert self.acqs[0].sun_elevation == 52.25003864
-=======
+
     def test_gridded_geo_box(self):
         box = self.acqs[0].gridded_geo_box()
         assert type(box) == gaip.GriddedGeoBox
@@ -453,7 +452,6 @@
 #    def test_multi_band_read(self):
 #        bands = gaip.vstack_data(self.acqs)
 #        self.assertEqual(bands.shape, (7, 9081, 9401))
->>>>>>> 8d9ed8c1
 
 
 class L1TDataTest(unittest.TestCase):
