#!/usr/bin/env python

import logging
import tempfile
from os.path import join as pjoin
from posixpath import join as ppjoin

import h5py
from structlog import wrap_logger
from structlog.processors import JSONRenderer

from wagl.acquisition import acquisitions
from wagl.ancillary import collect_ancillary
from wagl.constants import (
    ALBEDO_FMT,
    POINT_ALBEDO_FMT,
    POINT_FMT,
    BandType,
    GroupName,
    Model,
)
from wagl.constants import ArdProducts as AP
from wagl.dsm import get_dsm
from wagl.incident_exiting_angles import (
    exiting_angles,
    incident_angles,
    relative_azimuth_slope,
)
from wagl.interpolation import interpolate
from wagl.longitude_latitude_arrays import create_lon_lat_grids
from wagl.metadata import create_ard_yaml
from wagl.modtran import calculate_components, format_tp5, prepare_modtran, run_modtran
from wagl.pq import can_pq, run_pq
from wagl.reflectance import calculate_reflectance
from wagl.satellite_solar_angles import calculate_angles
from wagl.slope_aspect import slope_aspect_arrays
from wagl.temperature import surface_brightness_temperature
from wagl.terrain_shadow_masks import (
    calculate_cast_shadow,
    combine_shadow_masks,
    self_shadow,
)

LOG = wrap_logger(
    logging.getLogger("wagl-status"),
    processors=[JSONRenderer(indent=1, sort_keys=True)],
)


def get_buffer(group):
    buf = {"product": 250, "R10m": 700, "R20m": 350, "R60m": 120}
    return buf[group]


# pylint disable=too-many-arguments
def card4l(
    level1,
    model,
    vertices,
    method,
    pixel_quality,
    landsea,
    tle_path,
    aerosol,
    brdf_path,
    brdf_premodis_path,
    ozone_path,
    water_vapour,
    dem_path,
    dsm_fname,
    invariant_fname,
    modtran_exe,
    out_fname,
    ecmwf_path=None,
    rori=0.52,
    compression="lzf",
    acq_parser_hint=None,
    granule=None,
):
    """CEOS Analysis Ready Data for Land.
    A workflow for producing standardised products that meet the
    CARD4L specification.
    """
    tp5_fmt = pjoin(POINT_FMT, ALBEDO_FMT, "".join([POINT_ALBEDO_FMT, ".tp5"]))
    nvertices = vertices[0] * vertices[1]

    scene = acquisitions(level1, hint=acq_parser_hint)

    # TODO: pass through an acquisitions container rather than pathname
    with h5py.File(out_fname, "w") as fid:
        fid.attrs["level1_uri"] = level1
        fid.attrs["tiled"] = scene.tiled

        for grp_name in scene.groups:
            log = LOG.bind(scene=scene.label, granule=granule, granule_group=grp_name)
            group = fid.create_group(grp_name)
<<<<<<< HEAD

        for grp_name in scene.groups:
            log = LOG.bind(scene=scene.label, granule=granule, granule_group=grp_name)
            group = fid.create_group(grp_name)
=======
>>>>>>> e5084b89
            acqs = scene.get_acquisitions(granule=granule, group=grp_name)

            # longitude and latitude
            log.info("Latitude-Longitude")
            create_lon_lat_grids(acqs[0], group, compression)

            # satellite and solar angles
            log.info("Satellite-Solar-Angles")
            calculate_angles(
                acqs[0],
                group[GroupName.lon_lat_group.value],
                group,
                compression,
                tle_path,
            )

            if model == Model.standard or model == model.nbar:
                # DEM
                log.info("DEM-retriveal")
                get_dsm(acqs[0], dsm_fname, get_buffer(grp_name), group, compression)

                # slope & aspect
                log.info("Slope-Aspect")
                slope_aspect_arrays(
                    acqs[0],
                    group[GroupName.elevation_group.value],
                    get_buffer(grp_name),
                    group,
                    compression,
                )

                # incident angles
                log.info("Incident-Angles")
                incident_angles(
                    group[GroupName.sat_sol_group.value],
                    group[GroupName.slp_asp_group.value],
                    group,
                    compression,
                )

                # exiting angles
                log.info("Exiting-Angles")
                exiting_angles(
                    group[GroupName.sat_sol_group.value],
                    group[GroupName.slp_asp_group.value],
                    group,
                    compression,
                )

                # relative azimuth slope
                log.info("Relative-Azimuth-Angles")
                incident_group_name = GroupName.incident_group.value
                exiting_group_name = GroupName.exiting_group.value
                relative_azimuth_slope(
                    group[incident_group_name],
                    group[exiting_group_name],
                    group,
                    compression,
                )

                # self shadow
                log.info("Self-Shadow")
                self_shadow(
                    group[incident_group_name],
                    group[exiting_group_name],
                    group,
                    compression,
                )

                # cast shadow solar source direction
                log.info("Cast-Shadow-Solar-Direction")
                dsm_group_name = GroupName.elevation_group.value
                calculate_cast_shadow(
                    acqs[0],
                    group[dsm_group_name],
                    group[GroupName.sat_sol_group.value],
                    get_buffer(grp_name),
                    500,
                    500,
                    group,
                    compression,
                )

                # cast shadow satellite source direction
                log.info("Cast-Shadow-Satellite-Direction")
                calculate_cast_shadow(
                    acqs[0],
                    group[dsm_group_name],
                    group[GroupName.sat_sol_group.value],
                    get_buffer(grp_name),
                    500,
                    500,
                    group,
                    compression,
                    False,
                )

                # combined shadow masks
                log.info("Combined-Shadow")
                combine_shadow_masks(
                    group[GroupName.shadow_group.value],
                    group[GroupName.shadow_group.value],
                    group[GroupName.shadow_group.value],
                    group,
                    compression,
                )

        # nbar and sbt ancillary
        LOG.info(
            "Ancillary-Retrieval",
            scene=scene.label,
            granule=granule,
            granule_group=None,
        )
        nbar_paths = {
            "aerosol_dict": aerosol,
            "water_vapour_dict": water_vapour,
            "ozone_path": ozone_path,
            "dem_path": dem_path,
            "brdf_path": brdf_path,
            "brdf_premodis_path": brdf_premodis_path,
        }
        grn_con = scene.get_granule(granule=granule, container=True)
        group = fid[scene.groups[0]]
        collect_ancillary(
            grn_con,
            group[GroupName.sat_sol_group.value],
            nbar_paths,
            ecmwf_path,
            invariant_fname,
            vertices,
            fid,
            compression,
        )

        # atmospherics
        log = LOG.bind(scene=scene.label, granule=granule, granule_group=None)
        log.info("Atmospherics")

        # any resolution group is fine
        grp_name = scene.groups[0]
        acqs = scene.get_acquisitions(granule=granule, group=grp_name)

        ancillary_group = fid[GroupName.ancillary_group.value]

        # satellite/solar angles and lon/lat for a resolution group
        sat_sol_grp = fid[ppjoin(grp_name, GroupName.sat_sol_group.value)]
        lon_lat_grp = fid[ppjoin(grp_name, GroupName.lon_lat_group.value)]

        # tp5 files
        tp5_data, _ = format_tp5(
            acqs, ancillary_group, sat_sol_grp, lon_lat_grp, model, fid
        )

        # atmospheric inputs group
        inputs_grp = fid[GroupName.atmospheric_inputs_grp.value]

        # radiative transfer for each point and albedo
        for key in tp5_data:
            log.info("Radiative-Transfer", point=key[0], albedo=key[1].value)
            with tempfile.TemporaryDirectory() as tmpdir:
                prepare_modtran(acqs, key[0], [key[1]], tmpdir, modtran_exe)

                # tp5 data
                fname = pjoin(tmpdir, tp5_fmt.format(p=key[0], a=key[1].value))
                with open(fname, "w") as src:
                    src.writelines(tp5_data[key])

                run_modtran(
                    acqs,
                    inputs_grp,
                    model,
                    nvertices,
                    key[0],
                    [key[1]],
                    modtran_exe,
                    tmpdir,
                    fid,
                    compression,
                )

        # atmospheric components
        log.info("Components")
        results_group = fid[GroupName.atmospheric_results_grp.value]
        calculate_components(results_group, fid, compression)

        # interpolate components
        for grp_name in scene.groups:
            log = LOG.bind(scene=scene.label, granule=granule, granule_group=grp_name)
            log.info("Interpolation")

            # acquisitions and available bands for the current group level
            acqs = scene.get_acquisitions(granule=granule, group=grp_name)
            nbar_acqs = [acq for acq in acqs if acq.band_type == BandType.Reflective]
            sbt_acqs = [acq for acq in acqs if acq.band_type == BandType.Thermal]

            group = fid[grp_name]
            sat_sol_grp = group[GroupName.sat_sol_group.value]
            comp_grp = fid[GroupName.components_group.value]

            for component in model.atmos_components:
                if component in Model.nbar.atmos_components:
                    band_acqs = nbar_acqs
                else:
                    band_acqs = sbt_acqs

                for acq in band_acqs:
                    log.info(
                        "Interpolate", band_id=acq.band_id, component=component.value
                    )
                    interpolate(
                        acq,
                        component,
                        ancillary_group,
                        sat_sol_grp,
                        comp_grp,
                        group,
                        compression,
                        method,
                    )

            # standardised products
            band_acqs = []
            if model == Model.standard or model == model.nbar:
                band_acqs.extend(nbar_acqs)

            if model == Model.standard or model == model.sbt:
                band_acqs.extend(sbt_acqs)

            for acq in band_acqs:
                interp_grp = group[GroupName.interp_group.value]

                if acq.band_type == BandType.Thermal:
                    log.info("SBT", band_id=acq.band_id)
                    surface_brightness_temperature(acq, interp_grp, group, compression)
                else:
                    slp_asp_grp = group[GroupName.slp_asp_group.value]
                    rel_slp_asp = group[GroupName.rel_slp_group.value]
                    incident_grp = group[GroupName.incident_group.value]
                    exiting_grp = group[GroupName.exiting_group.value]
                    shadow_grp = group[GroupName.shadow_group.value]

                    log.info("Surface-Reflectance", band_id=acq.band_id)
                    calculate_reflectance(
                        acq,
                        interp_grp,
                        sat_sol_grp,
                        slp_asp_grp,
                        rel_slp_asp,
                        incident_grp,
                        exiting_grp,
                        shadow_grp,
                        ancillary_group,
                        rori,
                        group,
                        compression,
                    )

            # metadata yaml's
            if model == Model.standard or model == model.nbar:
                create_ard_yaml(band_acqs, ancillary_group, group)

            if model == Model.standard or model == model.sbt:
                create_ard_yaml(band_acqs, ancillary_group, group, True)

            # pixel quality
            sbt_only = model == Model.sbt
            if pixel_quality and can_pq(level1, acq_parser_hint) and not sbt_only:
                run_pq(
                    level1, group, landsea, group, compression, AP.nbar, acq_parser_hint
                )
                run_pq(
                    level1,
                    group,
                    landsea,
                    group,
                    compression,
                    AP.nbart,
                    acq_parser_hint,
                )<|MERGE_RESOLUTION|>--- conflicted
+++ resolved
@@ -94,13 +94,6 @@
         for grp_name in scene.groups:
             log = LOG.bind(scene=scene.label, granule=granule, granule_group=grp_name)
             group = fid.create_group(grp_name)
-<<<<<<< HEAD
-
-        for grp_name in scene.groups:
-            log = LOG.bind(scene=scene.label, granule=granule, granule_group=grp_name)
-            group = fid.create_group(grp_name)
-=======
->>>>>>> e5084b89
             acqs = scene.get_acquisitions(granule=granule, group=grp_name)
 
             # longitude and latitude
